<?php

declare(strict_types=1);

namespace Officers\Controller;

use App\Services\ActiveWindowManager\ActiveWindowManagerInterface;
use Officers\Services\OfficerManagerInterface;
use App\Model\Entity\Warrant;
use Cake\I18n\DateTime;
use Officers\Model\Entity\Officer;

use Cake\I18n\Date;

/**
 * Offices Controller
 *
 * @property \App\Model\Table\OfficesTable $Offices
 */
class OfficersController extends AppController
{
    public function initialize(): void
    {
        parent::initialize();
        $this->Authorization->authorizeModel("index", "add");
        $this->Authentication->addUnauthenticatedActions(['api']);
    }

    /**
     * Add method
     *
     * @return \Cake\Http\Response|null|void Redirects on successful add, renders view otherwise.
     */
    public function add(OfficerManagerInterface $oManager)
    {
        $officer = $this->Officers->newEmptyEntity();
        $this->Authorization->authorize($officer);
        if ($this->request->is('post')) {
            //begin transaction
            $this->Officers->getConnection()->begin();
            $memberId = (int)$this->request->getData('member_id');
            $officeId = (int)$this->request->getData('office_id');
            $branchId = (int)$this->request->getData('branch_id');
            $startOn = new DateTime($this->request->getData('start_on'));
            $endOn = null;
            if ($this->request->getData('end_on') !== null && $this->request->getData('end_on') !== "") {
                $endOn = new DateTime($this->request->getData('end_on'));
            } else {
                $endOn = null;
            }
            $approverId = (int)$this->Authentication->getIdentity()->getIdentifier();
            $deputyDescription = $this->request->getData('deputy_description');
            $omResult = $oManager->assign($officeId, $memberId, $branchId, $startOn, $endOn, $deputyDescription, $approverId);
            if (!$omResult->success) {
                $this->Officers->getConnection()->rollback();
                $this->Flash->error(__($omResult->reason));
                $this->redirect($this->referer());
                return;
            }
            //commit transaction
            $this->Officers->getConnection()->commit();
            $this->Flash->success(__('The officer has been saved.'));
            $this->redirect($this->referer());
        }
    }

    public function release(OfficerManagerInterface $oManager)
    {
        $officer = $this->Officers->get($this->request->getData('id'));
        if (!$officer) {
            throw new \Cake\Http\Exception\NotFoundException();
        }
        $this->Authorization->authorize($officer);
        if ($this->request->is('post')) {
            $revokeReason = $this->request->getData('revoked_reason');
            $revokeDate = new DateTime($this->request->getData('revoked_on'));
            $revokerId = $this->Authentication->getIdentity()->getIdentifier();

            //begin transaction
            $this->Officers->getConnection()->begin();
            $omResult = $oManager->release($officer->id, $revokerId, $revokeDate, $revokeReason);
            if (!$omResult->success) {
                $this->Officers->getConnection()->rollback();
                $this->Flash->error(__('The officer could not be released. Please, try again.'));
                $this->redirect($this->referer());
            }
            //commit transaction
            $this->Officers->getConnection()->commit();
            $this->Flash->success(__('The officer has been released.'));
            $this->redirect($this->referer());
        }
    }

<<<<<<< HEAD

    public function branchOfficers($id, $state)
    {



        $newOfficer = $this->Officers->newEmptyEntity();
        $this->Authorization->authorize($newOfficer);

        $officersQuery = $this->Officers->find()

            ->contain(['Offices' => ["Departments"], 'Members', 'Branches'])->where(['Branches.id' => $id])
            ->orderBY(["Officers.id" => "ASC"]);

        $search = $this->request->getQuery("search");
        $search = $search ? trim($search) : null;

        if ($search) {
            //detect th and replace with Þ
            $nsearch = $search;
            if (preg_match("/th/", $search)) {
                $nsearch = str_replace("th", "Þ", $search);
            }
            //detect Þ and replace with th
            $usearch = $search;
            if (preg_match("/Þ/", $search)) {
                $usearch = str_replace("Þ", "th", $search);
            }
            $officersQuery = $officersQuery->where([
                "OR" => [
                    ["Members.sca_name LIKE" => "%" . $search . "%"],
                    ["Members.sca_name LIKE" => "%" . $nsearch . "%"],
                    ["Members.sca_name LIKE" => "%" . $usearch . "%"],
                    ["Offices.name LIKE" => "%" . $search . "%"],
                    ["Offices.name LIKE" => "%" . $nsearch . "%"],
                    ["Offices.name LIKE" => "%" . $usearch . "%"],
                    ["Departments.name LIKE" => "%" . $search . "%"],
                    ["Departments.name LIKE" => "%" . $nsearch . "%"],
                    ["Departments.name LIKE" => "%" . $usearch . "%"],

                ],
            ]);
        }

        switch ($state) {
            case 'current':
                $officersQuery = $this->addConditions($officersQuery->find('current')->where(['Officers.branch_id' => $id]), 'current');
                break;
            case 'upcoming':
                $officersQuery = $this->addConditions($officersQuery->find('upcoming')->where(['Officers.branch_id' => $id]), 'upcoming');
                break;
            case 'previous':
                $officersQuery = $this->addConditions($officersQuery->find('previous')->where(['Officers.branch_id' => $id]), 'previous');
                break;
        }

        $page = $this->request->getQuery("page");
        $limit = $this->request->getQuery("limit");
        $paginate = [];
        if ($page) {
            $paginate['page'] = $page;
        }
        if ($limit) {
            $paginate['limit'] = $limit;
        }
        //$paginate["limit"] = 5;
        $officers = $this->paginate($officersQuery, $paginate);
        $turboFrameId = $state;

        $this->set(compact('officers', 'newOfficer', 'id', 'state'));
    }

    private function buildOfficeTree($offices, $branchType, $branchId = null)
    {
        $tree = [];
        foreach ($offices as $office) {
            if ($office->deputy_to_id == $branchId) {
                $newOffice = [
                    'id' => $office->id,
                    'name' => $office->name,
                    'deputy_to_id' => $office->deputy_to_id,
                    'deputies' => [],
                    'enabled' => strpos($office->applicable_branch_types, "\"$branchType\"") !== false
                ];
                $newOffice['deputies'] = $this->buildOfficeTree($offices, $branchType, $office->id);
                $tree[] = $newOffice;
            }
        }
        //order the tree by name
        usort($tree, function ($a, $b) {
            return $a['name'] <=> $b['name'];
        });
        return $tree;
    }

    protected function addConditions($q, $type)
    {

        $rejectFragment = $q->func()->concat([
            'Released by ',
            "RevokedBy.sca_name" => 'identifier',
            " on ",
            "Officers.expires_on" => 'identifier',
            " note: ",
            "Officers.revoked_reason" => 'identifier'
        ]);

        $revokeReasonCase = $q->newExpr()
            ->case()
            ->when(['Officers.status' => Officer::RELEASED_STATUS])
            ->then($rejectFragment)
            ->when(['Officers.status' => Officer::REPLACED_STATUS])
            ->then("New Officer Took Over.")
            ->when(['Officers.status' => Officer::EXPIRED_STATUS])
            ->then("Officer Term Expired.")
            ->else($rejectFragment);


        $reportsToCase = $q->newExpr()
            ->case()
            ->when(['ReportsToOffices.id IS NULL'])
            ->then("Society")
            ->when(['current_report_to.id IS NOT NULL'])
            ->then($q->func()->concat([
                "ReportsToOffices.name" => 'identifier',
                " : ",
                "current_report_to.sca_name" => 'identifier',
            ]))
            ->when(['ReportsToOffices.id IS NOT NULL'])
            ->then($q->func()->concat([
                "Not Filed - ",
                "ReportsToBranches.name" => 'identifier',
                " : ",
                "ReportsToOffices.name" => 'identifier'
            ]))
            ->else("None");

        $fields = [
            "id",
            "member_id",
            "office_id",
            "branch_id",
            "Officers.start_on",
            "Officers.expires_on",
            "Officers.deputy_description",
            "status",
        ];

        $contain = [
            "Members" => function ($q) {
                return $q
                    ->select(["id", "sca_name"])
                    ->order(["sca_name" => "ASC"]);
            },
            "Offices" => function ($q) {
                return $q
                    ->select(["id", "name"]);
            },

            "RevokedBy" => function ($q) {
                return $q
                    ->select(["id", "sca_name"]);
            },
        ];

        if ($type === 'current' || $type === 'upcoming') {
            $fields['reports_to'] = $reportsToCase;
            $fields[] = "ReportsToBranches.name";
            $fields[] = "ReportsToOffices.name";
            $contain["ReportsToBranches"] = function ($q) {
                return $q
                    ->select(["id", "name"]);
            };
            $contain["ReportsToOffices"] = function ($q) {
                return $q
                    ->select(["id", "name"]);
            };
            $contain["DeputyToOffices"] = function ($q) {
                return $q
                    ->select(["id", "name"]);
            };
        }

        if ($type === 'previous') {
            $fields['revoked_reason'] = $revokeReasonCase;
        }

        $query = $q
            ->select($fields);

        $query->contain($contain);
        if ($type === 'current' || $type === 'upcoming') {
            $query->join(
                [
                    'table' => 'officers_officers',
                    'alias' => 'current_report_to_officer',
                    'type' => 'LEFT',
                    'conditions' => [
                        'Officers.reports_to_office_id = current_report_to_officer.office_id',
                        'Officers.reports_to_branch_id = current_report_to_officer.branch_id',
                        'current_report_to_officer.start_on <=' => DateTime::now(),
                        'current_report_to_officer.expires_on >=' => DateTime::now(),
                        'current_report_to_officer.status' => Officer::CURRENT_STATUS
                    ]
                ]
            );
            $query->join(
                [
                    'table' => 'members',
                    'alias' => 'current_report_to',
                    'type' => 'LEFT',
                    'conditions' => [
                        'current_report_to_officer.member_id = current_report_to.id',
                    ]
                ]
            );
        }
        $query->order(["Officers.start_on" => "DESC", "Offices.name" => "ASC"]);

        return $query;
    }




=======
    public function index() {}

    public function allOfficers($state)
    {

        if ($state != 'current' && $state == 'pending' && $state == 'previous') {
            throw new \Cake\Http\Exception\NotFoundException();
        }
        $securityOfficer = $this->Officers->newEmptyEntity();
        $this->Authorization->authorize($securityOfficer);


        $membersTable = $this->fetchTable('Members');
        $warrantsTable = $this->fetchTable('Warrants');

        $officersQuery = $this->Officers->find()
            ->selectAlso(['sca_name' => 'Members.sca_name', 'office_name' => 'Offices.name'])
            ->selectAlso($warrantsTable)
            ->contain('Offices')
            ->leftJoin(
                ['Members' => 'members'],
                ['Members.id = Officers.member_id']
            )
            ->leftJoin(
                ['Warrants' => 'warrants'],
                ['Members.id = Warrants.member_id']
            );

        $today = new DateTime();
        switch ($state) {
            case 'current':
                $officersQuery = $officersQuery->where(['Warrants.expires_on >=' => $today, 'Warrants.start_on <=' => $today, 'Warrants.status' => Warrant::CURRENT_STATUS]);
                break;
            case 'upcoming':
                $officersQuery = $officersQuery->where(['Warrants.start_on >' => $today, 'Warrants.status' => Warrant::CURRENT_STATUS]);
                break;
            case 'pending':
                $officersQuery = $officersQuery->where(['Warrants.status' => Warrant::PENDING_STATUS]);
                break;
            case 'previous':
                $officersQuery = $officersQuery->where(["OR" => ['Warrants.expires_on <' => $today, 'Warrants.status IN ' => [Warrant::DEACTIVATED_STATUS, Warrant::EXPIRED_STATUS]]]);
                break;
        }
        //$officersQuery = $this->addConditions($officersQuery);
        $officers = $this->paginate($officersQuery);
        $this->set(compact('officers', 'state'));
    }

>>>>>>> afd3c20d
    public function api()
    {
        $this->Authorization->skipAuthorization();
        $this->autoRender = false;

        header('Content-Type: text/csv; charset=utf-8');
        header('Content-Disposition: attachment; filename=officers-' . date("Y-m-d-h-i-s") . '.csv');
        $output = fopen('php://output', 'w');

        fputcsv($output, array('Office', 'Name', 'Branch', 'Department', 'Start', 'End'));
        $officers = $this->Officers->find()
            ->contain(['Offices' => ["Departments"], 'Members', 'Branches'])
            //where not past start and before expired
            ->toArray();

        if (count($officers) > 0) {
            foreach ($officers as $officer) {

                //DateTime::createFromFormat('yyyy-mm-dd hh:mm:ss', $officer['start_on']);

                $officer_row = [
                    $officer['office']['name'],
                    $officer['member']['sca_name'],
                    $officer['branch']['name'],
                    $officer['office']['department']['name'],
                    $officer['start_on']->i18nFormat('MM-dd-yyyy'),
                    $officer['expires_on']->i18nFormat('MM-dd-yyyy'),


                ];

                fputcsv($output, $officer_row);
            }
        }
        //return ($officers);
    }
}<|MERGE_RESOLUTION|>--- conflicted
+++ resolved
@@ -91,7 +91,7 @@
         }
     }
 
-<<<<<<< HEAD
+
 
     public function branchOfficers($id, $state)
     {
@@ -314,10 +314,6 @@
         return $query;
     }
 
-
-
-
-=======
     public function index() {}
 
     public function allOfficers($state)
@@ -366,7 +362,6 @@
         $this->set(compact('officers', 'state'));
     }
 
->>>>>>> afd3c20d
     public function api()
     {
         $this->Authorization->skipAuthorization();
